--- conflicted
+++ resolved
@@ -679,6 +679,9 @@
             self.query._offset = self._offset
         if self._distinct:
             self.query._distinct = True
+        self.resolve_ordering(
+            self.model, self.model._meta.basetable, self._orderings, self._annotations
+        )
 
     def __await__(self) -> Generator[Any, None, List[MODEL]]:
         if self._db is None:
@@ -1016,15 +1019,12 @@
             self.query._offset = self.offset
         if self.distinct:
             self.query._distinct = True
-<<<<<<< HEAD
         if self.group_bys:
             self.query._groupbys = []
             self.query = self.query.groupby(*self.group_bys)
         self.resolve_ordering(
             self.model, self.model._meta.basetable, self.orderings, self.annotations
         )
-=======
->>>>>>> eb0fd88e
 
     def __await__(self) -> Generator[Any, None, List[Any]]:
         if self._db is None:
@@ -1109,15 +1109,12 @@
             self.query._offset = self.offset
         if self.distinct:
             self.query._distinct = True
-<<<<<<< HEAD
         if self.group_bys:
             self.query._groupbys = []
             self.query = self.query.groupby(*self.group_bys)
         self.resolve_ordering(
             self.model, self.model._meta.basetable, self.orderings, self.annotations
         )
-=======
->>>>>>> eb0fd88e
 
     def __await__(self) -> Generator[Any, None, List[dict]]:
         if self._db is None:
