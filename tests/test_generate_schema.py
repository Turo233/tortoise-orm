--- conflicted
+++ resolved
@@ -1,10 +1,5 @@
 # pylint: disable=C0301
 import re
-<<<<<<< HEAD
-import warnings
-=======
-import sys
->>>>>>> e0fea4f6
 
 from asynctest.mock import CoroutineMock, patch
 
